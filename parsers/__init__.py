--- conflicted
+++ resolved
@@ -4,11 +4,5 @@
 from .AddressScraper import AddressScraper
 from .EmailScraper import EmailScraper
 from .PhoneScraper import PhoneScraper
-<<<<<<< HEAD
-=======
 
-from .SiteMapExtrator import SiteMapExtractor
-
-# site crawler is imported last because it uses other classes
-from .SiteCrawler import SiteCrawler
->>>>>>> 7a03edff
+from .SiteMapExtrator import SiteMapExtractor